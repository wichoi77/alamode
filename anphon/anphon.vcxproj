﻿<?xml version="1.0" encoding="utf-8"?>
<Project DefaultTargets="Build" ToolsVersion="15.0" xmlns="http://schemas.microsoft.com/developer/msbuild/2003">
  <ItemGroup Label="ProjectConfigurations">
    <ProjectConfiguration Include="Debug|Win32">
      <Configuration>Debug</Configuration>
      <Platform>Win32</Platform>
    </ProjectConfiguration>
    <ProjectConfiguration Include="Release|Win32">
      <Configuration>Release</Configuration>
      <Platform>Win32</Platform>
    </ProjectConfiguration>
  </ItemGroup>
  <PropertyGroup Label="Globals">
    <ProjectGuid>{80B34241-B404-47A5-B4C6-DA735D121433}</ProjectGuid>
    <RootNamespace>anphon</RootNamespace>
    <WindowsTargetPlatformVersion>10.0.16299.0</WindowsTargetPlatformVersion>
  </PropertyGroup>
  <Import Project="$(VCTargetsPath)\Microsoft.Cpp.Default.props" />
  <PropertyGroup Condition="'$(Configuration)|$(Platform)'=='Debug|Win32'" Label="Configuration">
    <ConfigurationType>Application</ConfigurationType>
    <UseDebugLibraries>true</UseDebugLibraries>
    <PlatformToolset>v141</PlatformToolset>
    <CharacterSet>MultiByte</CharacterSet>
  </PropertyGroup>
  <PropertyGroup Condition="'$(Configuration)|$(Platform)'=='Release|Win32'" Label="Configuration">
    <ConfigurationType>Application</ConfigurationType>
    <UseDebugLibraries>false</UseDebugLibraries>
    <PlatformToolset>v141</PlatformToolset>
    <WholeProgramOptimization>true</WholeProgramOptimization>
    <CharacterSet>MultiByte</CharacterSet>
  </PropertyGroup>
  <Import Project="$(VCTargetsPath)\Microsoft.Cpp.props" />
  <ImportGroup Label="ExtensionSettings">
  </ImportGroup>
  <ImportGroup Label="PropertySheets" Condition="'$(Configuration)|$(Platform)'=='Debug|Win32'">
    <Import Project="$(UserRootDir)\Microsoft.Cpp.$(Platform).user.props" Condition="exists('$(UserRootDir)\Microsoft.Cpp.$(Platform).user.props')" Label="LocalAppDataPlatform" />
  </ImportGroup>
  <ImportGroup Label="PropertySheets" Condition="'$(Configuration)|$(Platform)'=='Release|Win32'">
    <Import Project="$(UserRootDir)\Microsoft.Cpp.$(Platform).user.props" Condition="exists('$(UserRootDir)\Microsoft.Cpp.$(Platform).user.props')" Label="LocalAppDataPlatform" />
  </ImportGroup>
  <PropertyGroup Label="UserMacros" />
  <PropertyGroup Condition="'$(Configuration)|$(Platform)'=='Release|Win32'">
<<<<<<< HEAD
    <IncludePath>C:\boost\include\boost-1_67;$(UniversalCRT_IncludePath);$(MSMPI_INC);$(MSMPI_INC)x86;C:\fftw3\include;C:\boost\boost_1_60_0;C:\eigen_c++;$(VCInstallDir)include;$(VCInstallDir)atlmfc\include;$(WindowsSDK_IncludePath);$(IncludePath)</IncludePath>
=======
    <IncludePath>$(UniversalCRT_IncludePath);C:\boost\include\boost-1_67;$(MSMPI_INC);$(MSMPI_INC)x86;C:\fftw3\include;C:\boost\boost_1_60_0;C:\eigen_c++;$(VCInstallDir)include;$(VCInstallDir)atlmfc\include;$(WindowsSDK_IncludePath);$(IncludePath)</IncludePath>
>>>>>>> 5a9b69cd
    <LibraryPath>$(UniversalCRT_LibraryPath_x86);$(MSMPI_LIB32);C:\fftw3\lib;$(VCInstallDir)lib;$(VCInstallDir)atlmfc\lib;$(WindowsSDK_LibraryPath_x86);$(LibraryPath)</LibraryPath>
  </PropertyGroup>
  <PropertyGroup Condition="'$(Configuration)|$(Platform)'=='Debug|Win32'">
    <IncludePath>C:\eigen_c++;$(UniversalCRT_IncludePath);$(MSMPI_INC);$(MSMPI_INC)x86;C:\fftw3\include;C:\boost\boost_1_60_0;$(VCInstallDir)include;$(VCInstallDir)atlmfc\include;$(WindowsSDK_IncludePath)</IncludePath>
    <LibraryPath>$(UniversalCRT_LibraryPath_x86);$(MSMPI_LIB32);C:\fftw3\lib;$(VCInstallDir)lib;$(VCInstallDir)atlmfc\lib;$(WindowsSDK_LibraryPath_x86);</LibraryPath>
  </PropertyGroup>
  <ItemDefinitionGroup Condition="'$(Configuration)|$(Platform)'=='Debug|Win32'">
    <ClCompile>
      <WarningLevel>Level3</WarningLevel>
      <Optimization>Disabled</Optimization>
      <AdditionalIncludeDirectories>$(SolutionDir)include;$(MSMPI_INC);C:\lapack</AdditionalIncludeDirectories>
    </ClCompile>
    <Link>
      <GenerateDebugInformation>true</GenerateDebugInformation>
      <AdditionalLibraryDirectories>"C:\lapack"</AdditionalLibraryDirectories>
      <AdditionalDependencies>msmpi.lib;libblas.lib;liblapack.lib;kernel32.lib;user32.lib;gdi32.lib;winspool.lib;comdlg32.lib;advapi32.lib;shell32.lib;ole32.lib;oleaut32.lib;uuid.lib;odbc32.lib;odbccp32.lib;%(AdditionalDependencies)</AdditionalDependencies>
    </Link>
  </ItemDefinitionGroup>
  <ItemDefinitionGroup Condition="'$(Configuration)|$(Platform)'=='Release|Win32'">
    <ClCompile>
      <WarningLevel>Level3</WarningLevel>
      <Optimization>MaxSpeed</Optimization>
      <FunctionLevelLinking>true</FunctionLevelLinking>
      <IntrinsicFunctions>true</IntrinsicFunctions>
      <AdditionalIncludeDirectories>$(SolutionDir)include;C:\lapack</AdditionalIncludeDirectories>
      <EnableEnhancedInstructionSet>AdvancedVectorExtensions</EnableEnhancedInstructionSet>
      <OpenMPSupport>true</OpenMPSupport>
      <DisableSpecificWarnings>4018</DisableSpecificWarnings>
    </ClCompile>
    <Link>
      <GenerateDebugInformation>true</GenerateDebugInformation>
      <EnableCOMDATFolding>true</EnableCOMDATFolding>
      <OptimizeReferences>true</OptimizeReferences>
      <AdditionalLibraryDirectories>C:\lapack;C:\fftw3</AdditionalLibraryDirectories>
      <AdditionalDependencies>msmpi.lib;libblas.lib;liblapack.lib;kernel32.lib;user32.lib;gdi32.lib;winspool.lib;comdlg32.lib;advapi32.lib;shell32.lib;ole32.lib;oleaut32.lib;uuid.lib;odbc32.lib;odbccp32.lib;%(AdditionalDependencies)</AdditionalDependencies>
    </Link>
  </ItemDefinitionGroup>
  <ItemGroup>
    <ClCompile Include="conductivity.cpp" />
    <ClCompile Include="dynamical.cpp" />
    <ClCompile Include="error.cpp" />
    <ClCompile Include="ewald.cpp" />
    <ClCompile Include="fcs_phonon.cpp" />
    <ClCompile Include="gruneisen.cpp" />
    <ClCompile Include="integration.cpp" />
    <ClCompile Include="isotope.cpp" />
    <ClCompile Include="kpoint.cpp" />
    <ClCompile Include="main.cpp" />
    <ClCompile Include="memory.cpp" />
    <ClCompile Include="mode_analysis.cpp" />
    <ClCompile Include="mpi_common.cpp" />
    <ClCompile Include="parsephon.cpp" />
    <ClCompile Include="phonons.cpp" />
    <ClCompile Include="phonon_dos.cpp" />
    <ClCompile Include="phonon_velocity.cpp" />
    <ClCompile Include="anharmonic_core.cpp" />
    <ClCompile Include="scph.cpp" />
    <ClCompile Include="selfenergy.cpp" />
    <ClCompile Include="symmetry_core.cpp" />
    <ClCompile Include="system.cpp" />
    <ClCompile Include="thermodynamics.cpp" />
    <ClCompile Include="timer.cpp" />
    <ClCompile Include="write_phonons.cpp" />
  </ItemGroup>
  <ItemGroup>
    <ClInclude Include="conductivity.h" />
    <ClInclude Include="dynamical.h" />
    <ClInclude Include="error.h" />
    <ClInclude Include="ewald.h" />
    <ClInclude Include="fcs_phonon.h" />
    <ClInclude Include="gruneisen.h" />
    <ClInclude Include="integration.h" />
    <ClInclude Include="isotope.h" />
    <ClInclude Include="kpoint.h" />
    <ClInclude Include="memory.h" />
    <ClInclude Include="mode_analysis.h" />
    <ClInclude Include="mpi_common.h" />
    <ClInclude Include="parsephon.h" />
    <ClInclude Include="phonons.h" />
    <ClInclude Include="phonon_dos.h" />
    <ClInclude Include="phonon_velocity.h" />
    <ClInclude Include="pointers.h" />
    <ClInclude Include="anharmonic_core.h" />
    <ClInclude Include="scph.h" />
    <ClInclude Include="selfenergy.h" />
    <ClInclude Include="symmetry_core.h" />
    <ClInclude Include="system.h" />
    <ClInclude Include="thermodynamics.h" />
    <ClInclude Include="timer.h" />
    <ClInclude Include="write_phonons.h" />
  </ItemGroup>
  <Import Project="$(VCTargetsPath)\Microsoft.Cpp.targets" />
  <ImportGroup Label="ExtensionTargets">
  </ImportGroup>
</Project><|MERGE_RESOLUTION|>--- conflicted
+++ resolved
@@ -1,142 +1,138 @@
-﻿<?xml version="1.0" encoding="utf-8"?>
-<Project DefaultTargets="Build" ToolsVersion="15.0" xmlns="http://schemas.microsoft.com/developer/msbuild/2003">
-  <ItemGroup Label="ProjectConfigurations">
-    <ProjectConfiguration Include="Debug|Win32">
-      <Configuration>Debug</Configuration>
-      <Platform>Win32</Platform>
-    </ProjectConfiguration>
-    <ProjectConfiguration Include="Release|Win32">
-      <Configuration>Release</Configuration>
-      <Platform>Win32</Platform>
-    </ProjectConfiguration>
-  </ItemGroup>
-  <PropertyGroup Label="Globals">
-    <ProjectGuid>{80B34241-B404-47A5-B4C6-DA735D121433}</ProjectGuid>
-    <RootNamespace>anphon</RootNamespace>
-    <WindowsTargetPlatformVersion>10.0.16299.0</WindowsTargetPlatformVersion>
-  </PropertyGroup>
-  <Import Project="$(VCTargetsPath)\Microsoft.Cpp.Default.props" />
-  <PropertyGroup Condition="'$(Configuration)|$(Platform)'=='Debug|Win32'" Label="Configuration">
-    <ConfigurationType>Application</ConfigurationType>
-    <UseDebugLibraries>true</UseDebugLibraries>
-    <PlatformToolset>v141</PlatformToolset>
-    <CharacterSet>MultiByte</CharacterSet>
-  </PropertyGroup>
-  <PropertyGroup Condition="'$(Configuration)|$(Platform)'=='Release|Win32'" Label="Configuration">
-    <ConfigurationType>Application</ConfigurationType>
-    <UseDebugLibraries>false</UseDebugLibraries>
-    <PlatformToolset>v141</PlatformToolset>
-    <WholeProgramOptimization>true</WholeProgramOptimization>
-    <CharacterSet>MultiByte</CharacterSet>
-  </PropertyGroup>
-  <Import Project="$(VCTargetsPath)\Microsoft.Cpp.props" />
-  <ImportGroup Label="ExtensionSettings">
-  </ImportGroup>
-  <ImportGroup Label="PropertySheets" Condition="'$(Configuration)|$(Platform)'=='Debug|Win32'">
-    <Import Project="$(UserRootDir)\Microsoft.Cpp.$(Platform).user.props" Condition="exists('$(UserRootDir)\Microsoft.Cpp.$(Platform).user.props')" Label="LocalAppDataPlatform" />
-  </ImportGroup>
-  <ImportGroup Label="PropertySheets" Condition="'$(Configuration)|$(Platform)'=='Release|Win32'">
-    <Import Project="$(UserRootDir)\Microsoft.Cpp.$(Platform).user.props" Condition="exists('$(UserRootDir)\Microsoft.Cpp.$(Platform).user.props')" Label="LocalAppDataPlatform" />
-  </ImportGroup>
-  <PropertyGroup Label="UserMacros" />
-  <PropertyGroup Condition="'$(Configuration)|$(Platform)'=='Release|Win32'">
-<<<<<<< HEAD
-    <IncludePath>C:\boost\include\boost-1_67;$(UniversalCRT_IncludePath);$(MSMPI_INC);$(MSMPI_INC)x86;C:\fftw3\include;C:\boost\boost_1_60_0;C:\eigen_c++;$(VCInstallDir)include;$(VCInstallDir)atlmfc\include;$(WindowsSDK_IncludePath);$(IncludePath)</IncludePath>
-=======
-    <IncludePath>$(UniversalCRT_IncludePath);C:\boost\include\boost-1_67;$(MSMPI_INC);$(MSMPI_INC)x86;C:\fftw3\include;C:\boost\boost_1_60_0;C:\eigen_c++;$(VCInstallDir)include;$(VCInstallDir)atlmfc\include;$(WindowsSDK_IncludePath);$(IncludePath)</IncludePath>
->>>>>>> 5a9b69cd
-    <LibraryPath>$(UniversalCRT_LibraryPath_x86);$(MSMPI_LIB32);C:\fftw3\lib;$(VCInstallDir)lib;$(VCInstallDir)atlmfc\lib;$(WindowsSDK_LibraryPath_x86);$(LibraryPath)</LibraryPath>
-  </PropertyGroup>
-  <PropertyGroup Condition="'$(Configuration)|$(Platform)'=='Debug|Win32'">
-    <IncludePath>C:\eigen_c++;$(UniversalCRT_IncludePath);$(MSMPI_INC);$(MSMPI_INC)x86;C:\fftw3\include;C:\boost\boost_1_60_0;$(VCInstallDir)include;$(VCInstallDir)atlmfc\include;$(WindowsSDK_IncludePath)</IncludePath>
-    <LibraryPath>$(UniversalCRT_LibraryPath_x86);$(MSMPI_LIB32);C:\fftw3\lib;$(VCInstallDir)lib;$(VCInstallDir)atlmfc\lib;$(WindowsSDK_LibraryPath_x86);</LibraryPath>
-  </PropertyGroup>
-  <ItemDefinitionGroup Condition="'$(Configuration)|$(Platform)'=='Debug|Win32'">
-    <ClCompile>
-      <WarningLevel>Level3</WarningLevel>
-      <Optimization>Disabled</Optimization>
-      <AdditionalIncludeDirectories>$(SolutionDir)include;$(MSMPI_INC);C:\lapack</AdditionalIncludeDirectories>
-    </ClCompile>
-    <Link>
-      <GenerateDebugInformation>true</GenerateDebugInformation>
-      <AdditionalLibraryDirectories>"C:\lapack"</AdditionalLibraryDirectories>
-      <AdditionalDependencies>msmpi.lib;libblas.lib;liblapack.lib;kernel32.lib;user32.lib;gdi32.lib;winspool.lib;comdlg32.lib;advapi32.lib;shell32.lib;ole32.lib;oleaut32.lib;uuid.lib;odbc32.lib;odbccp32.lib;%(AdditionalDependencies)</AdditionalDependencies>
-    </Link>
-  </ItemDefinitionGroup>
-  <ItemDefinitionGroup Condition="'$(Configuration)|$(Platform)'=='Release|Win32'">
-    <ClCompile>
-      <WarningLevel>Level3</WarningLevel>
-      <Optimization>MaxSpeed</Optimization>
-      <FunctionLevelLinking>true</FunctionLevelLinking>
-      <IntrinsicFunctions>true</IntrinsicFunctions>
-      <AdditionalIncludeDirectories>$(SolutionDir)include;C:\lapack</AdditionalIncludeDirectories>
-      <EnableEnhancedInstructionSet>AdvancedVectorExtensions</EnableEnhancedInstructionSet>
-      <OpenMPSupport>true</OpenMPSupport>
-      <DisableSpecificWarnings>4018</DisableSpecificWarnings>
-    </ClCompile>
-    <Link>
-      <GenerateDebugInformation>true</GenerateDebugInformation>
-      <EnableCOMDATFolding>true</EnableCOMDATFolding>
-      <OptimizeReferences>true</OptimizeReferences>
-      <AdditionalLibraryDirectories>C:\lapack;C:\fftw3</AdditionalLibraryDirectories>
-      <AdditionalDependencies>msmpi.lib;libblas.lib;liblapack.lib;kernel32.lib;user32.lib;gdi32.lib;winspool.lib;comdlg32.lib;advapi32.lib;shell32.lib;ole32.lib;oleaut32.lib;uuid.lib;odbc32.lib;odbccp32.lib;%(AdditionalDependencies)</AdditionalDependencies>
-    </Link>
-  </ItemDefinitionGroup>
-  <ItemGroup>
-    <ClCompile Include="conductivity.cpp" />
-    <ClCompile Include="dynamical.cpp" />
-    <ClCompile Include="error.cpp" />
-    <ClCompile Include="ewald.cpp" />
-    <ClCompile Include="fcs_phonon.cpp" />
-    <ClCompile Include="gruneisen.cpp" />
-    <ClCompile Include="integration.cpp" />
-    <ClCompile Include="isotope.cpp" />
-    <ClCompile Include="kpoint.cpp" />
-    <ClCompile Include="main.cpp" />
-    <ClCompile Include="memory.cpp" />
-    <ClCompile Include="mode_analysis.cpp" />
-    <ClCompile Include="mpi_common.cpp" />
-    <ClCompile Include="parsephon.cpp" />
-    <ClCompile Include="phonons.cpp" />
-    <ClCompile Include="phonon_dos.cpp" />
-    <ClCompile Include="phonon_velocity.cpp" />
-    <ClCompile Include="anharmonic_core.cpp" />
-    <ClCompile Include="scph.cpp" />
-    <ClCompile Include="selfenergy.cpp" />
-    <ClCompile Include="symmetry_core.cpp" />
-    <ClCompile Include="system.cpp" />
-    <ClCompile Include="thermodynamics.cpp" />
-    <ClCompile Include="timer.cpp" />
-    <ClCompile Include="write_phonons.cpp" />
-  </ItemGroup>
-  <ItemGroup>
-    <ClInclude Include="conductivity.h" />
-    <ClInclude Include="dynamical.h" />
-    <ClInclude Include="error.h" />
-    <ClInclude Include="ewald.h" />
-    <ClInclude Include="fcs_phonon.h" />
-    <ClInclude Include="gruneisen.h" />
-    <ClInclude Include="integration.h" />
-    <ClInclude Include="isotope.h" />
-    <ClInclude Include="kpoint.h" />
-    <ClInclude Include="memory.h" />
-    <ClInclude Include="mode_analysis.h" />
-    <ClInclude Include="mpi_common.h" />
-    <ClInclude Include="parsephon.h" />
-    <ClInclude Include="phonons.h" />
-    <ClInclude Include="phonon_dos.h" />
-    <ClInclude Include="phonon_velocity.h" />
-    <ClInclude Include="pointers.h" />
-    <ClInclude Include="anharmonic_core.h" />
-    <ClInclude Include="scph.h" />
-    <ClInclude Include="selfenergy.h" />
-    <ClInclude Include="symmetry_core.h" />
-    <ClInclude Include="system.h" />
-    <ClInclude Include="thermodynamics.h" />
-    <ClInclude Include="timer.h" />
-    <ClInclude Include="write_phonons.h" />
-  </ItemGroup>
-  <Import Project="$(VCTargetsPath)\Microsoft.Cpp.targets" />
-  <ImportGroup Label="ExtensionTargets">
-  </ImportGroup>
-</Project>+﻿<?xml version="1.0" encoding="utf-8"?>
+<Project DefaultTargets="Build" ToolsVersion="15.0" xmlns="http://schemas.microsoft.com/developer/msbuild/2003">
+  <ItemGroup Label="ProjectConfigurations">
+    <ProjectConfiguration Include="Debug|Win32">
+      <Configuration>Debug</Configuration>
+      <Platform>Win32</Platform>
+    </ProjectConfiguration>
+    <ProjectConfiguration Include="Release|Win32">
+      <Configuration>Release</Configuration>
+      <Platform>Win32</Platform>
+    </ProjectConfiguration>
+  </ItemGroup>
+  <PropertyGroup Label="Globals">
+    <ProjectGuid>{80B34241-B404-47A5-B4C6-DA735D121433}</ProjectGuid>
+    <RootNamespace>anphon</RootNamespace>
+    <WindowsTargetPlatformVersion>10.0.16299.0</WindowsTargetPlatformVersion>
+  </PropertyGroup>
+  <Import Project="$(VCTargetsPath)\Microsoft.Cpp.Default.props" />
+  <PropertyGroup Condition="'$(Configuration)|$(Platform)'=='Debug|Win32'" Label="Configuration">
+    <ConfigurationType>Application</ConfigurationType>
+    <UseDebugLibraries>true</UseDebugLibraries>
+    <PlatformToolset>v141</PlatformToolset>
+    <CharacterSet>MultiByte</CharacterSet>
+  </PropertyGroup>
+  <PropertyGroup Condition="'$(Configuration)|$(Platform)'=='Release|Win32'" Label="Configuration">
+    <ConfigurationType>Application</ConfigurationType>
+    <UseDebugLibraries>false</UseDebugLibraries>
+    <PlatformToolset>v141</PlatformToolset>
+    <WholeProgramOptimization>true</WholeProgramOptimization>
+    <CharacterSet>MultiByte</CharacterSet>
+  </PropertyGroup>
+  <Import Project="$(VCTargetsPath)\Microsoft.Cpp.props" />
+  <ImportGroup Label="ExtensionSettings">
+  </ImportGroup>
+  <ImportGroup Label="PropertySheets" Condition="'$(Configuration)|$(Platform)'=='Debug|Win32'">
+    <Import Project="$(UserRootDir)\Microsoft.Cpp.$(Platform).user.props" Condition="exists('$(UserRootDir)\Microsoft.Cpp.$(Platform).user.props')" Label="LocalAppDataPlatform" />
+  </ImportGroup>
+  <ImportGroup Label="PropertySheets" Condition="'$(Configuration)|$(Platform)'=='Release|Win32'">
+    <Import Project="$(UserRootDir)\Microsoft.Cpp.$(Platform).user.props" Condition="exists('$(UserRootDir)\Microsoft.Cpp.$(Platform).user.props')" Label="LocalAppDataPlatform" />
+  </ImportGroup>
+  <PropertyGroup Label="UserMacros" />
+  <PropertyGroup Condition="'$(Configuration)|$(Platform)'=='Release|Win32'">
+    <IncludePath>C:\boost\include\boost-1_67;$(UniversalCRT_IncludePath);$(MSMPI_INC);$(MSMPI_INC)x86;C:\fftw3\include;C:\boost\boost_1_60_0;C:\eigen_c++;$(VCInstallDir)include;$(VCInstallDir)atlmfc\include;$(WindowsSDK_IncludePath);$(IncludePath)</IncludePath>
+    <LibraryPath>$(UniversalCRT_LibraryPath_x86);$(MSMPI_LIB32);C:\fftw3\lib;$(VCInstallDir)lib;$(VCInstallDir)atlmfc\lib;$(WindowsSDK_LibraryPath_x86);$(LibraryPath)</LibraryPath>
+  </PropertyGroup>
+  <PropertyGroup Condition="'$(Configuration)|$(Platform)'=='Debug|Win32'">
+    <IncludePath>C:\eigen_c++;$(UniversalCRT_IncludePath);$(MSMPI_INC);$(MSMPI_INC)x86;C:\fftw3\include;C:\boost\boost_1_60_0;$(VCInstallDir)include;$(VCInstallDir)atlmfc\include;$(WindowsSDK_IncludePath)</IncludePath>
+    <LibraryPath>$(UniversalCRT_LibraryPath_x86);$(MSMPI_LIB32);C:\fftw3\lib;$(VCInstallDir)lib;$(VCInstallDir)atlmfc\lib;$(WindowsSDK_LibraryPath_x86);</LibraryPath>
+  </PropertyGroup>
+  <ItemDefinitionGroup Condition="'$(Configuration)|$(Platform)'=='Debug|Win32'">
+    <ClCompile>
+      <WarningLevel>Level3</WarningLevel>
+      <Optimization>Disabled</Optimization>
+      <AdditionalIncludeDirectories>$(SolutionDir)include;$(MSMPI_INC);C:\lapack</AdditionalIncludeDirectories>
+    </ClCompile>
+    <Link>
+      <GenerateDebugInformation>true</GenerateDebugInformation>
+      <AdditionalLibraryDirectories>"C:\lapack"</AdditionalLibraryDirectories>
+      <AdditionalDependencies>msmpi.lib;libblas.lib;liblapack.lib;kernel32.lib;user32.lib;gdi32.lib;winspool.lib;comdlg32.lib;advapi32.lib;shell32.lib;ole32.lib;oleaut32.lib;uuid.lib;odbc32.lib;odbccp32.lib;%(AdditionalDependencies)</AdditionalDependencies>
+    </Link>
+  </ItemDefinitionGroup>
+  <ItemDefinitionGroup Condition="'$(Configuration)|$(Platform)'=='Release|Win32'">
+    <ClCompile>
+      <WarningLevel>Level3</WarningLevel>
+      <Optimization>MaxSpeed</Optimization>
+      <FunctionLevelLinking>true</FunctionLevelLinking>
+      <IntrinsicFunctions>true</IntrinsicFunctions>
+      <AdditionalIncludeDirectories>$(SolutionDir)include;C:\lapack</AdditionalIncludeDirectories>
+      <EnableEnhancedInstructionSet>AdvancedVectorExtensions</EnableEnhancedInstructionSet>
+      <OpenMPSupport>true</OpenMPSupport>
+      <DisableSpecificWarnings>4018</DisableSpecificWarnings>
+    </ClCompile>
+    <Link>
+      <GenerateDebugInformation>true</GenerateDebugInformation>
+      <EnableCOMDATFolding>true</EnableCOMDATFolding>
+      <OptimizeReferences>true</OptimizeReferences>
+      <AdditionalLibraryDirectories>C:\lapack;C:\fftw3</AdditionalLibraryDirectories>
+      <AdditionalDependencies>msmpi.lib;libblas.lib;liblapack.lib;kernel32.lib;user32.lib;gdi32.lib;winspool.lib;comdlg32.lib;advapi32.lib;shell32.lib;ole32.lib;oleaut32.lib;uuid.lib;odbc32.lib;odbccp32.lib;%(AdditionalDependencies)</AdditionalDependencies>
+    </Link>
+  </ItemDefinitionGroup>
+  <ItemGroup>
+    <ClCompile Include="conductivity.cpp" />
+    <ClCompile Include="dynamical.cpp" />
+    <ClCompile Include="error.cpp" />
+    <ClCompile Include="ewald.cpp" />
+    <ClCompile Include="fcs_phonon.cpp" />
+    <ClCompile Include="gruneisen.cpp" />
+    <ClCompile Include="integration.cpp" />
+    <ClCompile Include="isotope.cpp" />
+    <ClCompile Include="kpoint.cpp" />
+    <ClCompile Include="main.cpp" />
+    <ClCompile Include="memory.cpp" />
+    <ClCompile Include="mode_analysis.cpp" />
+    <ClCompile Include="mpi_common.cpp" />
+    <ClCompile Include="parsephon.cpp" />
+    <ClCompile Include="phonons.cpp" />
+    <ClCompile Include="phonon_dos.cpp" />
+    <ClCompile Include="phonon_velocity.cpp" />
+    <ClCompile Include="anharmonic_core.cpp" />
+    <ClCompile Include="scph.cpp" />
+    <ClCompile Include="selfenergy.cpp" />
+    <ClCompile Include="symmetry_core.cpp" />
+    <ClCompile Include="system.cpp" />
+    <ClCompile Include="thermodynamics.cpp" />
+    <ClCompile Include="timer.cpp" />
+    <ClCompile Include="write_phonons.cpp" />
+  </ItemGroup>
+  <ItemGroup>
+    <ClInclude Include="conductivity.h" />
+    <ClInclude Include="dynamical.h" />
+    <ClInclude Include="error.h" />
+    <ClInclude Include="ewald.h" />
+    <ClInclude Include="fcs_phonon.h" />
+    <ClInclude Include="gruneisen.h" />
+    <ClInclude Include="integration.h" />
+    <ClInclude Include="isotope.h" />
+    <ClInclude Include="kpoint.h" />
+    <ClInclude Include="memory.h" />
+    <ClInclude Include="mode_analysis.h" />
+    <ClInclude Include="mpi_common.h" />
+    <ClInclude Include="parsephon.h" />
+    <ClInclude Include="phonons.h" />
+    <ClInclude Include="phonon_dos.h" />
+    <ClInclude Include="phonon_velocity.h" />
+    <ClInclude Include="pointers.h" />
+    <ClInclude Include="anharmonic_core.h" />
+    <ClInclude Include="scph.h" />
+    <ClInclude Include="selfenergy.h" />
+    <ClInclude Include="symmetry_core.h" />
+    <ClInclude Include="system.h" />
+    <ClInclude Include="thermodynamics.h" />
+    <ClInclude Include="timer.h" />
+    <ClInclude Include="write_phonons.h" />
+  </ItemGroup>
+  <Import Project="$(VCTargetsPath)\Microsoft.Cpp.targets" />
+  <ImportGroup Label="ExtensionTargets">
+  </ImportGroup>
+</Project>