/*
 symmetry.cpp

 Copyright (c) 2014, 2015, 2016 Terumasa Tadano

 This file is distributed under the terms of the MIT license.
 Please see the file 'LICENCE.txt' in the root directory 
 or http://opensource.org/licenses/mit-license.php for information.
*/

#include <cmath>
#include <iostream>
#include <iomanip>
#include "mathfunctions.h"
#include "symmetry.h"
#include "system.h"
#include "memory.h"
#include "constants.h"
#include "timer.h"
#include "error.h"
#include "interaction.h"
#include "files.h"
#include <vector>
#include <algorithm>

#ifdef _USE_EIGEN
#include <Eigen/Core>
#endif

using namespace ALM_NS;

Symmetry::Symmetry(ALM *alm) : Pointers(alm)
{
}

Symmetry::~Symmetry()
{
    memory->deallocate(map_sym);
    memory->deallocate(map_p2s);
    memory->deallocate(map_s2p);
    memory->deallocate(symnum_tran);
    SymmData.clear();
}

void Symmetry::init()
{
    int i, j;
    int nat = system->nat;

    std::cout << " SYMMETRY" << std::endl;
    std::cout << " ========" << std::endl << std::endl;

    setup_symmetry_operation(nat, nsym,
                             system->lavec, system->rlavec,
                             system->xcoord, system->kd);

    std::cout << "  Number of symmetry operations = " << SymmData.size() << std::endl;

    // int nsym_fc;

    //    if (nsym_fc == nsym) {
    //        std::cout << "  All symmetry operations will be used to" << std::endl;
    //        std::cout << "  reduce the number of force constants." << std::endl;
    //    } else {
    //        std::cout << "  " << nsym_fc << " symmetry operations out of "
    //            << nsym << " will be used to reduce the number of parameters." << std::endl;
    //        std::cout << "  Other " << nsym - nsym_fc
    //            << " symmetry operations will be imposed as constraints." << std::endl;
    //    }
    //    std::cout << std::endl;

//    int counter = 0;
//    for (auto it = SymmData.begin(); it != SymmData.end(); ++it) {
//        std::cout << "Symm. No. : " << std::setw(4) << counter + 1;
//        std::cout << "( " << (*it).compatible_with_lattice << " " << (*it).compatible_with_cartesian << ")" << std::endl;
//        for (i = 0; i < 3; ++i) {
//            for (j = 0; j < 3; ++j) {
//                std::cout << std::setw(15) << (*it).rotation[i][j];
//            }
//            std::cout << "           ";
//            for (j = 0; j < 3; ++j) {
//                std::cout << std::setw(15) << (*it).rotation_cart[i][j];
//            }
//
//            std::cout << std::endl;
//        }
//        std::cout << std::endl;
//        ++counter;
//    }

    pure_translations();

    memory->allocate(map_sym, nat, nsym);
    memory->allocate(map_p2s, nat_prim, ntran);
    memory->allocate(map_s2p, nat);

    genmaps(nat, system->xcoord, map_sym, map_p2s, map_s2p);

    std::cout << std::endl;
    std::cout << "  **Cell-Atom Correspondens Below**" << std::endl;
    std::cout << std::setw(6) << " CELL" << " | " << std::setw(5) << "ATOM" << std::endl;

    for (int i = 0; i < ntran; ++i) {
        std::cout << std::setw(6) << i + 1 << " | ";
        for (int j = 0; j < nat_prim; ++j) {
            std::cout << std::setw(5) << map_p2s[j][i] + 1;
            if ((j + 1) % 5 == 0) {
                std::cout << std::endl << "       | ";
            }
        }
        std::cout << std::endl;
    }
    std::cout << std::endl;

    timer->print_elapsed();
    std::cout << " -------------------------------------------------------------------" << std::endl;
    std::cout << std::endl;
}

void Symmetry::setup_symmetry_operation(int nat,
                                        unsigned int &nsym,
                                        double aa[3][3],
                                        double bb[3][3],
                                        double **x,
                                        int *kd)
{
    int i, j;

    SymmData.clear();

    if (nsym == 0) {

        // Automatically find symmetries.

        std::cout << "  NSYM = 0 : Trying to find symmetry operations." << std::endl;
        std::cout << "             Please be patient. " << std::endl;
        std::cout << "             This can take a while for a large supercell." << std::endl << std::endl;

        findsym(nat, aa, x, SymmData);
        // The order in SymmData changes for each run because it was generated
        // with OpenMP. Therefore, we sort the list here to have the same result. 
        std::sort(SymmData.begin() + 1, SymmData.end());
        nsym = SymmData.size();

        if (is_printsymmetry) {
            std::ofstream ofs_sym;
            std::cout << "  PRINTSYM = 1: Symmetry information will be stored in SYMM_INFO file."
                << std::endl << std::endl;
            ofs_sym.open(file_sym.c_str(), std::ios::out);
            ofs_sym << nsym << std::endl;

            for (auto p = SymmData.begin(); p != SymmData.end(); ++p) {
                for (i = 0; i < 3; ++i) {
                    for (j = 0; j < 3; ++j) {
                        ofs_sym << std::setw(4) << (*p).rotation[i][j];
                    }
                }
                ofs_sym << "  ";
                for (i = 0; i < 3; ++i) {
                    ofs_sym << std::setprecision(15) << std::setw(21) << (*p).tran[i];
                }
                ofs_sym << std::endl;
            }

            ofs_sym.close();
        }

    } else if (nsym == 1) {

        // Identity operation only !

        std::cout << "  NSYM = 1 : Only the identity matrix will be considered."
            << std::endl << std::endl;

        int rot_tmp[3][3];
        double rot_cart_tmp[3][3];
        double tran_tmp[3];

        for (i = 0; i < 3; ++i) {
            for (j = 0; j < 3; ++j) {
                if (i == j) {
                    rot_tmp[i][j] = 1;
                    rot_cart_tmp[i][j] = 1.0;
                } else {
                    rot_tmp[i][j] = 0;
                    rot_cart_tmp[i][j] = 0.0;
                }
            }
            tran_tmp[i] = 0.0;
        }

        SymmData.push_back(SymmetryOperation(rot_tmp,
                                             tran_tmp,
                                             rot_cart_tmp,
                                             true,
                                             true,
                                             true));

    } else {

        std::cout << "  NSYM > 1 : Symmetry operations will be read from SYMM_INFO file"
            << std::endl << std::endl;

        int nsym2;
        int rot_tmp[3][3];
        double rot_cart_tmp[3][3];
        double tran_tmp[3];
        std::ifstream ifs_sym;

        ifs_sym.open(file_sym.c_str(), std::ios::in);
        ifs_sym >> nsym2;

        if (nsym != nsym2)
            error->exit("setup_symmetry_operations",
                        "nsym in the given file and the input file are not consistent.");

        for (i = 0; i < nsym; ++i) {
            ifs_sym
                >> rot_tmp[0][0] >> rot_tmp[0][1] >> rot_tmp[0][2]
                >> rot_tmp[1][0] >> rot_tmp[1][1] >> rot_tmp[1][2]
                >> rot_tmp[2][0] >> rot_tmp[2][1] >> rot_tmp[2][2]
                >> tran_tmp[0] >> tran_tmp[1] >> tran_tmp[2];

            symop_in_cart(rot_cart_tmp, rot_tmp, system->lavec, system->rlavec);
            SymmData.push_back(SymmetryOperation(rot_tmp,
                                                 tran_tmp,
                                                 rot_cart_tmp,
                                                 is_compatible(rot_tmp),
                                                 is_compatible(rot_cart_tmp),
                                                 is_translation(rot_tmp)));
        }
        ifs_sym.close();
    }

#ifdef _DEBUG
  //  print_symmetrized_coordinate(x);
#endif
}

void Symmetry::findsym(int nat,
                       double aa[3][3],
                       double **x,
                       std::vector<SymmetryOperation> &symop_all)
{
    std::vector<RotationMatrix> LatticeSymmList;

    // Generate rotational matrices that don't change the metric tensor
    LatticeSymmList.clear();
    find_lattice_symmetry(aa, LatticeSymmList);

    // Generate all the space group operations with translational vectors
    symop_all.clear();
    find_crystal_symmetry(nat, system->nclassatom, system->atomlist_class, x,
                          LatticeSymmList, symop_all);

    LatticeSymmList.clear();
}

void Symmetry::find_lattice_symmetry(double aa[3][3],
                                     std::vector<RotationMatrix> &LatticeSymmList)
{
    /*
    Find the rotational matrices that leave the metric tensor invariant.

    Metric tensor G = (g)_{ij} = a_{i} * a_{j} is invariant under crystal symmetry operations T,
    i.e. T^{t}GT = G. Since G can be written as G = A^{t}A, the invariance condition is given by
    (AT)^{t}(AT) = G0 (original).
    */

    int i, j, k;
    int m11, m12, m13, m21, m22, m23, m31, m32, m33;

    int nsym_tmp = 0;
    int mat_tmp[3][3];
    double det, res;
    double rot_tmp[3][3];
    double aa_rot[3][3];

    double metric_tensor[3][3];
    double metric_tensor_rot[3][3];


    for (i = 0; i < 3; ++i) {
        for (j = 0; j < 3; ++j) {
            metric_tensor[i][j] = 0.0;
            for (k = 0; k < 3; ++k) {
                metric_tensor[i][j] += aa[k][i] * aa[k][j];
            }
        }
    }

    for (i = 0; i < 3; ++i) {
        for (j = 0; j < 3; ++j) {
            if (i == j) {
                mat_tmp[i][i] = 1;
            } else {
                mat_tmp[i][j] = 0;
            }
        }
    }

    // Identity matrix should be the first entry.
    LatticeSymmList.push_back(mat_tmp);

    for (m11 = -1; m11 <= 1; ++m11) {
        for (m12 = -1; m12 <= 1; ++m12) {
            for (m13 = -1; m13 <= 1; ++m13) {
                for (m21 = -1; m21 <= 1; ++m21) {
                    for (m22 = -1; m22 <= 1; ++m22) {
                        for (m23 = -1; m23 <= 1; ++m23) {
                            for (m31 = -1; m31 <= 1; ++m31) {
                                for (m32 = -1; m32 <= 1; ++m32) {
                                    for (m33 = -1; m33 <= 1; ++m33) {

                                        if (m11 == 1 && m12 == 0 && m13 == 0 &&
                                            m21 == 0 && m22 == 1 && m23 == 0 &&
                                            m31 == 0 && m32 == 0 && m33 == 1)
                                            continue;

                                        det = m11 * (m22 * m33 - m32 * m23)
                                            - m21 * (m12 * m33 - m32 * m13)
                                            + m31 * (m12 * m23 - m22 * m13);

                                        if (det != 1 && det != -1) continue;

                                        rot_tmp[0][0] = m11;
                                        rot_tmp[0][1] = m12;
                                        rot_tmp[0][2] = m13;
                                        rot_tmp[1][0] = m21;
                                        rot_tmp[1][1] = m22;
                                        rot_tmp[1][2] = m23;
                                        rot_tmp[2][0] = m31;
                                        rot_tmp[2][1] = m32;
                                        rot_tmp[2][2] = m33;

                                        // Here, aa_rot = aa * rot_tmp is correct.
                                        matmul3(aa_rot, aa, rot_tmp);

                                        for (i = 0; i < 3; ++i) {
                                            for (j = 0; j < 3; ++j) {
                                                metric_tensor_rot[i][j] = 0.0;
                                                for (k = 0; k < 3; ++k) {
                                                    metric_tensor_rot[i][j] += aa_rot[k][i] * aa_rot[k][j];
                                                }
                                            }
                                        }

                                        res = 0.0;
                                        for (i = 0; i < 3; ++i) {
                                            for (j = 0; j < 3; ++j) {
                                                res += std::pow(metric_tensor[i][j] - metric_tensor_rot[i][j], 2.0);
                                            }
                                        }

                                        // Metric tensor is invariant under symmetry operations.

                                        if (res < tolerance * tolerance) {
                                            ++nsym_tmp;
                                            for (i = 0; i < 3; ++i) {
                                                for (j = 0; j < 3; ++j) {
                                                    mat_tmp[i][j] = static_cast<int>(rot_tmp[i][j]);
                                                }
                                            }
                                            LatticeSymmList.push_back(mat_tmp);
                                        }

                                    }
                                }
                            }
                        }
                    }
                }
            }
        }
    }

    if (LatticeSymmList.size() > 48) {
        error->exit("find_lattice_symmetry", "Number of lattice symmetry is larger than 48.");
    }
}

void Symmetry::find_crystal_symmetry(int nat,
                                     int nclass,
                                     std::vector<unsigned int> *atomclass,
                                     double **x,
                                     std::vector<RotationMatrix> LatticeSymmList,
                                     std::vector<SymmetryOperation> &CrystalSymmList)
{
    unsigned int i, j;
    unsigned int iat, jat, kat, lat;
    double x_rot[3];
    double rot[3][3], rot_tmp[3][3], rot_cart[3][3];
    double mag[3], mag_rot[3];
    double tran[3];
    double x_rot_tmp[3];
    double tmp[3];
    double diff;

    int rot_int[3][3];

    int ii, jj, kk;
    unsigned int itype;

    bool is_found;
    bool isok;
    bool mag_sym1, mag_sym2;

    bool is_identity_matrix;


    // Add identity matrix first.
    for (i = 0; i < 3; ++i) {
        for (j = 0; j < 3; ++j) {
            if (i == j) {
                rot_int[i][j] = 1;
                rot_cart[i][j] = 1.0;
            } else {
                rot_int[i][j] = 0;
                rot_cart[i][j] = 0.0;
            }
        }
        tran[i] = 0.0;
    }

    CrystalSymmList.push_back(SymmetryOperation(rot_int,
                                                tran,
                                                rot_cart,
                                                is_compatible(rot_int),
                                                is_compatible(rot_cart),
                                                is_translation(rot_int)));


    for (auto it_latsym = LatticeSymmList.begin(); it_latsym != LatticeSymmList.end(); ++it_latsym) {

        iat = atomclass[0][0];

        for (i = 0; i < 3; ++i) {
            for (j = 0; j < 3; ++j) {
                rot[i][j] = static_cast<double>((*it_latsym).mat[i][j]);
            }
        }

        rotvec(x_rot, x[iat], rot);

#ifdef _OPENMP
#pragma omp parallel for private(jat, tran, isok, kat, x_rot_tmp, is_found, lat, tmp, diff, \
    i, j, itype, jj, kk, is_identity_matrix, mag, mag_rot, rot_tmp, rot_cart, mag_sym1, mag_sym2)
#endif
        for (ii = 0; ii < atomclass[0].size(); ++ii) {
            jat = atomclass[0][ii];

            for (i = 0; i < 3; ++i) {
                tran[i] = x[jat][i] - x_rot[i];
                tran[i] = tran[i] - nint(tran[i]);
            }

            if ((std::abs(tran[0]) > eps12 && !interaction->is_periodic[0]) ||
                (std::abs(tran[1]) > eps12 && !interaction->is_periodic[1]) ||
                (std::abs(tran[2]) > eps12 && !interaction->is_periodic[2]))
                continue;

            is_identity_matrix =
            (std::pow(rot[0][0] - 1.0, 2) + std::pow(rot[0][1], 2) + std::pow(rot[0][2], 2)
                + std::pow(rot[1][0], 2) + std::pow(rot[1][1] - 1.0, 2) + std::pow(rot[1][2], 2)
                + std::pow(rot[2][0], 2) + std::pow(rot[2][1], 2) + std::pow(rot[2][2] - 1.0, 2)
                + std::pow(tran[0], 2) + std::pow(tran[1], 2) + std::pow(tran[2], 2)) < eps12;
            if (is_identity_matrix) continue;

            isok = true;

            for (itype = 0; itype < nclass; ++itype) {

                for (jj = 0; jj < atomclass[itype].size(); ++jj) {

                    kat = atomclass[itype][jj];

                    rotvec(x_rot_tmp, x[kat], rot);

                    for (i = 0; i < 3; ++i) {
                        x_rot_tmp[i] += tran[i];
                    }

                    is_found = false;

                    for (kk = 0; kk < atomclass[itype].size(); ++kk) {

                        lat = atomclass[itype][kk];

                        for (i = 0; i < 3; ++i) {
                            tmp[i] = std::fmod(std::abs(x[lat][i] - x_rot_tmp[i]), 1.0);
                            tmp[i] = std::min<double>(tmp[i], 1.0 - tmp[i]);
                        }
                        diff = tmp[0] * tmp[0] + tmp[1] * tmp[1] + tmp[2] * tmp[2];
                        if (diff < tolerance * tolerance) {
                            is_found = true;
                            break;
                        }
                    }

                    if (!is_found) isok = false;
                }
            }

            if (isok) {
                matmul3(rot_tmp, rot, system->rlavec);
                matmul3(rot_cart, system->lavec, rot_tmp);

                for (i = 0; i < 3; ++i) {
                    for (j = 0; j < 3; ++j) {
                        rot_cart[i][j] /= (2.0 * pi);
                    }
                }

                if (system->lspin && system->noncollinear) {
                    for (i = 0; i < 3; ++i) {
                        mag[i] = system->magmom[jat][i];
                        mag_rot[i] = system->magmom[iat][i];
                    }


                    rotvec(mag_rot, mag_rot, rot_cart);

                    // In the case of improper rotation, the factor -1 should be multiplied
                    // because the inversion operation doesn't flip the spin.
                    if (!is_proper(rot_cart)) {
                        for (i = 0; i < 3; ++i) {
                            mag_rot[i] = -mag_rot[i];
                        }
                    }

                    mag_sym1 = (std::pow(mag[0] - mag_rot[0], 2.0)
                        + std::pow(mag[1] - mag_rot[1], 2.0)
                        + std::pow(mag[2] - mag_rot[2], 2.0)) < eps6;

                    mag_sym2 = (std::pow(mag[0] + mag_rot[0], 2.0)
                        + std::pow(mag[1] + mag_rot[1], 2.0)
                        + std::pow(mag[2] + mag_rot[2], 2.0)) < eps6;

                    if (!mag_sym1 && !mag_sym2) {
                        isok = false;
                    } else if (!mag_sym1 && mag_sym2 && !trev_sym_mag) {
                        isok = false;
                    }
                }
            }


            if (isok) {
#ifdef _OPENMP
#pragma omp critical
#endif
                CrystalSymmList.push_back(SymmetryOperation((*it_latsym).mat,
                                                            tran,
                                                            rot_cart,
                                                            is_compatible((*it_latsym).mat),
                                                            is_compatible(rot_cart),
                                                            is_translation((*it_latsym).mat)));
            }
        }

    }
}


void Symmetry::symop_in_cart(double rot_cart[3][3],
                             const int rot_lattice[3][3],
                             const double lavec[3][3],
                             const double rlavec[3][3])
{
    int i, j;
    double sym_tmp[3][3];
    double tmp[3][3];

    for (i = 0; i < 3; ++i) {
        for (j = 0; j < 3; ++j) {
            sym_tmp[i][j] = static_cast<double>(rot_lattice[i][j]);
        }
    }

    matmul3(tmp, sym_tmp, rlavec);
    matmul3(rot_cart, lavec, tmp);

    for (i = 0; i < 3; ++i) {
        for (j = 0; j < 3; ++j) {
            rot_cart[i][j] = rot_cart[i][j] / (2.0 * pi);
        }
    }
}


void Symmetry::pure_translations()
{
    int i;

    ntran = 0;
    for (i = 0; i < nsym; ++i) {
        if (SymmData[i].is_translation) ++ntran;
    }

    nat_prim = system->nat / ntran;

    if (ntran > 1) {
        std::cout << "  Given system is not primitive cell." << std::endl;
        std::cout << "  There are " << std::setw(5)
            << ntran << " translation operations." << std::endl;
    } else {
        std::cout << "  Given system is a primitive cell." << std::endl;
    }
    std::cout << "  Primitive cell contains " << nat_prim << " atoms" << std::endl;

    if (system->nat % ntran) {
        error->exit("pure_translations",
                    "nat != nat_prim * ntran. Something is wrong in the structure.");
    }

    memory->allocate(symnum_tran, ntran);

    int isym = 0;

    for (i = 0; i < nsym; ++i) {
        if (SymmData[i].is_translation) symnum_tran[isym++] = i;
    }
}

void Symmetry::genmaps(int nat,
                       double **x,
                       int **map_sym,
                       int **map_p2s,
                       Maps *map_s2p)
{
    int isym, iat, jat;
    int i, j;
    int itype;
    int ii, jj;
    double xnew[3];
    double tmp[3], diff;
    double rot_double[3][3];

    for (iat = 0; iat < nat; ++iat) {
        for (isym = 0; isym < nsym; ++isym) {
            map_sym[iat][isym] = -1;
        }
    }

#ifdef _OPENMP
#pragma omp parallel for private(i, j, rot_double, itype, ii, iat, xnew, jj, jat, tmp, diff, isym)
#endif
    for (isym = 0; isym < nsym; ++isym) {

        for (i = 0; i < 3; ++i) {
            for (j = 0; j < 3; ++j) {
                rot_double[i][j] = static_cast<double>(SymmData[isym].rotation[i][j]);
            }
        }

        for (itype = 0; itype < system->nclassatom; ++itype) {

            for (ii = 0; ii < system->atomlist_class[itype].size(); ++ii) {

                iat = system->atomlist_class[itype][ii];

                rotvec(xnew, x[iat], rot_double);

                for (i = 0; i < 3; ++i) xnew[i] += SymmData[isym].tran[i];

                for (jj = 0; jj < system->atomlist_class[itype].size(); ++jj) {

                    jat = system->atomlist_class[itype][jj];

                    for (i = 0; i < 3; ++i) {
                        tmp[i] = std::fmod(std::abs(x[jat][i] - xnew[i]), 1.0);
                        tmp[i] = std::min<double>(tmp[i], 1.0 - tmp[i]);
                    }
                    diff = tmp[0] * tmp[0] + tmp[1] * tmp[1] + tmp[2] * tmp[2];
                    if (diff < tolerance * tolerance) {
                        map_sym[iat][isym] = jat;
                        break;
                    }
                }
                if (map_sym[iat][isym] == -1) {
                    error->exit("genmaps",
                                "cannot find symmetry for operation # ",
                                isym + 1);
                }
            }
        }
    }

    bool *is_checked;
    memory->allocate(is_checked, nat);

    for (i = 0; i < nat; ++i) is_checked[i] = false;

    jat = 0;
    int atomnum_translated;
    for (iat = 0; iat < nat; ++iat) {

        if (is_checked[iat]) continue;
        for (i = 0; i < ntran; ++i) {
            atomnum_translated = map_sym[iat][symnum_tran[i]];
            map_p2s[jat][i] = atomnum_translated;
            is_checked[atomnum_translated] = true;
        }
        ++jat;
    }

    memory->deallocate(is_checked);

    for (iat = 0; iat < nat_prim; ++iat) {
        for (i = 0; i < ntran; ++i) {
            atomnum_translated = map_p2s[iat][i];
            map_s2p[atomnum_translated].atom_num = iat;
            map_s2p[atomnum_translated].tran_num = i;
        }
    }
}

bool Symmetry::is_translation(const int rot[3][3])
{
    bool ret;

    ret =
        rot[0][0] == 1 && rot[0][1] == 0 && rot[0][2] == 0 &&
        rot[1][0] == 0 && rot[1][1] == 1 && rot[1][2] == 0 &&
        rot[2][0] == 0 && rot[2][1] == 0 && rot[2][2] == 1;

    return ret;
}


template <typename T>
bool Symmetry::is_compatible(const T rot[3][3],
                             const double tolerance_zero)
{
    int i, j;
    int nfinite;
    double rot_double[3][3];

<<<<<<< HEAD
    nsym_fc = 0;

    for (i = 0; i < nsym; ++i) {

        nfinite = 0;
=======
    nfinite = 0;
    for (i = 0; i < 3; ++i) {
>>>>>>> 1ef6281e
        for (j = 0; j < 3; ++j) {
            rot_double[i][j] = static_cast<double>(rot[i][j]);
            if (std::abs(rot_double[i][j]) > tolerance_zero) ++nfinite;
        }
    }

    if (nfinite == 3) return true;

    return false;
}

void Symmetry::print_symmetrized_coordinate(double **x)
{
    int i, j, k, l;
    int isym = 0;
    int nat = system->nat;
    int m11, m12, m13, m21, m22, m23, m31, m32, m33;
    int det;
    double tran[3];
    double **x_symm, **x_avg;
#ifdef _USE_EIGEN
    Eigen::Matrix3d rot;
    Eigen::Vector3d wsi, usi, vsi, tmp;
#else 
    double rot[3][3];
    double wsi[3], usi[3], vsi[3], tmp[3];
#endif

    memory->allocate(x_symm, nat, 3);
    memory->allocate(x_avg, nat, 3);

    for (i = 0; i < nat; ++i) {
        for (j = 0; j < 3; ++j) {
            x_avg[i][j] = 0.0;
        }
    }

    for (std::vector<SymmetryOperation>::iterator it = SymmData.begin();
         it != SymmData.end(); ++it) {

        ++isym;
        std::cout << "Symmetry No. : " << std::setw(5) << isym << std::endl;

        m11 = (*it).rotation[0][0];
        m12 = (*it).rotation[0][1];
        m13 = (*it).rotation[0][2];
        m21 = (*it).rotation[1][0];
        m22 = (*it).rotation[1][1];
        m23 = (*it).rotation[1][2];
        m31 = (*it).rotation[2][0];
        m32 = (*it).rotation[2][1];
        m33 = (*it).rotation[2][2];

        for (i = 0; i < 3; ++i) tran[i] = (*it).tran[i];

        det = m11 * (m22 * m33 - m32 * m23)
            - m21 * (m12 * m33 - m32 * m13)
            + m31 * (m12 * m23 - m22 * m13);

#ifdef _USE_EIGEN
        rot(0, 0) = static_cast<double>((m22 * m33 - m23 * m32) * det);
        rot(0, 1) = static_cast<double>((m23 * m31 - m21 * m33) * det);
        rot(0, 2) = static_cast<double>((m21 * m32 - m22 * m31) * det);
        rot(1, 0) = static_cast<double>((m32 * m13 - m33 * m12) * det);
        rot(1, 1) = static_cast<double>((m33 * m11 - m31 * m13) * det);
        rot(1, 2) = static_cast<double>((m31 * m12 - m32 * m11) * det);
        rot(2, 0) = static_cast<double>((m12 * m23 - m13 * m22) * det);
        rot(2, 1) = static_cast<double>((m13 * m21 - m11 * m23) * det);
        rot(2, 2) = static_cast<double>((m11 * m22 - m12 * m21) * det);
#else
        rot[0][0] = static_cast<double>((m22 * m33 - m23 * m32) * det);
        rot[0][1] = static_cast<double>((m23 * m31 - m21 * m33) * det);
        rot[0][2] = static_cast<double>((m21 * m32 - m22 * m31) * det);
        rot[1][0] = static_cast<double>((m32 * m13 - m33 * m12) * det);
        rot[1][1] = static_cast<double>((m33 * m11 - m31 * m13) * det);
        rot[1][2] = static_cast<double>((m31 * m12 - m32 * m11) * det);
        rot[2][0] = static_cast<double>((m12 * m23 - m13 * m22) * det);
        rot[2][1] = static_cast<double>((m13 * m21 - m11 * m23) * det);
        rot[2][2] = static_cast<double>((m11 * m22 - m12 * m21) * det);
#endif

        for (i = 0; i < nat; ++i) {
            for (j = 0; j < 3; ++j) {
#ifdef _USE_EIGEN
                wsi(j) = x[i][j] - tran[j];
#else 
                wsi[j] = x[i][j] - tran[j];
#endif
            }

#ifdef _USE_EIGEN
            usi = rot * wsi;
#else
            rotvec(usi, wsi, rot);
#endif

            l = -1;

            for (j = 0; j < nat; ++j) {
                for (k = 0; k < 3; ++k) {
#ifdef _USE_EIGEN
                    vsi(k) = x[j][k];
                    tmp(k) = std::fmod(std::abs(usi(k) - vsi(k)), 1.0);
                    // need "std" to specify floating point operation
                    // especially for Intel compiler (there was no problem in MSVC)
                    tmp(k) = std::min<double>(tmp(k), 1.0 - tmp(k)) ;
#else
                    vsi[k] = x[j][k];
                    tmp[k] = std::fmod(std::abs(usi[k] - vsi[k]), 1.0);
                    tmp[k] = std::min<double>(tmp[k], 1.0 - tmp[k]);
#endif
                }
#ifdef _USE_EIGEN
                double diff = tmp.dot(tmp);
#else
                double diff = tmp[0] * tmp[0] + tmp[1] * tmp[1] + tmp[2] * tmp[2];
#endif
                if (diff < tolerance * tolerance) {
                    l = j;
                    break;
                }
            }
            if (l == -1)
                error->exit("print_symmetrized_coordinate",
                            "This cannot happen.");

            for (j = 0; j < 3; ++j) {
#ifdef _USE_EIGEN
                x_symm[l][j] = usi(j);
#else 
                x_symm[l][j] = usi[j];
#endif
                /*
                do {
                if (x_symm[l][j] < 0.0) {
                x_symm[l][j] += 1.0;
                } else if (x_symm[l][j] >= 1.0) {
                x_symm[l][j] -= 1.0;
                }
                } while(x_symm[l][j] < 0.0 || x_symm[l][j] >= 1.0);
                */
            }

        }

        for (i = 0; i < nat; ++i) {
            for (j = 0; j < 3; ++j) {
                std::cout << std::setw(20) << std::scientific << x_symm[i][j];
            }
            std::cout << " ( ";
            for (j = 0; j < 3; ++j) {
                std::cout << std::setw(20) << std::scientific << x_symm[i][j] - x[i][j];
            }
            std::cout << " )" << std::endl;

            for (j = 0; j < 3; ++j) {
                x_avg[i][j] += x_symm[i][j];
            }
        }

    }

    for (i = 0; i < nat; ++i) {
        for (j = 0; j < 3; ++j) {
            x_avg[i][j] /= static_cast<double>(SymmData.size());
        }
    }

    std::cout << "Symmetry Averaged Coordinate" << std::endl;
    for (i = 0; i < nat; ++i) {
        for (j = 0; j < 3; ++j) {
            std::cout << std::setw(20) << std::scientific
                << std::setprecision(9) << x_avg[i][j];
        }
        std::cout << std::endl;
    }
    std::cout << std::endl;

    std::cout.setf(std::ios::floatfield);

    memory->deallocate(x_symm);
    memory->deallocate(x_avg);
}

bool Symmetry::is_proper(const double rot[3][3])
{
    double det;
    bool ret;

    det = rot[0][0] * (rot[1][1] * rot[2][2] - rot[2][1] * rot[1][2])
        - rot[1][0] * (rot[0][1] * rot[2][2] - rot[2][1] * rot[0][2])
        + rot[2][0] * (rot[0][1] * rot[1][2] - rot[1][1] * rot[0][2]);

    if (std::abs(det - 1.0) < eps12) {
        ret = true;
    } else if (std::abs(det + 1.0) < eps12) {
        ret = false;
    } else {
        error->exit("is_proper", "This cannot happen.");
    }

    return ret;
}<|MERGE_RESOLUTION|>--- conflicted
+++ resolved
@@ -509,37 +509,37 @@
                     for (j = 0; j < 3; ++j) {
                         rot_cart[i][j] /= (2.0 * pi);
                     }
-                }
+                    }
 
                 if (system->lspin && system->noncollinear) {
                     for (i = 0; i < 3; ++i) {
                         mag[i] = system->magmom[jat][i];
                         mag_rot[i] = system->magmom[iat][i];
+                }
+
+
+                rotvec(mag_rot, mag_rot, rot_cart);
+
+                // In the case of improper rotation, the factor -1 should be multiplied
+                // because the inversion operation doesn't flip the spin.
+                if (!is_proper(rot_cart)) {
+                    for (i = 0; i < 3; ++i) {
+                        mag_rot[i] = -mag_rot[i];
                     }
-
-
-                    rotvec(mag_rot, mag_rot, rot_cart);
-
-                    // In the case of improper rotation, the factor -1 should be multiplied
-                    // because the inversion operation doesn't flip the spin.
-                    if (!is_proper(rot_cart)) {
-                        for (i = 0; i < 3; ++i) {
-                            mag_rot[i] = -mag_rot[i];
-                        }
-                    }
-
-                    mag_sym1 = (std::pow(mag[0] - mag_rot[0], 2.0)
-                        + std::pow(mag[1] - mag_rot[1], 2.0)
-                        + std::pow(mag[2] - mag_rot[2], 2.0)) < eps6;
-
-                    mag_sym2 = (std::pow(mag[0] + mag_rot[0], 2.0)
-                        + std::pow(mag[1] + mag_rot[1], 2.0)
-                        + std::pow(mag[2] + mag_rot[2], 2.0)) < eps6;
-
-                    if (!mag_sym1 && !mag_sym2) {
-                        isok = false;
-                    } else if (!mag_sym1 && mag_sym2 && !trev_sym_mag) {
-                        isok = false;
+                }
+
+                mag_sym1 = (std::pow(mag[0] - mag_rot[0], 2.0)
+                    + std::pow(mag[1] - mag_rot[1], 2.0)
+                    + std::pow(mag[2] - mag_rot[2], 2.0)) < eps6;
+
+                mag_sym2 = (std::pow(mag[0] + mag_rot[0], 2.0)
+                    + std::pow(mag[1] + mag_rot[1], 2.0)
+                    + std::pow(mag[2] + mag_rot[2], 2.0)) < eps6;
+
+                if (!mag_sym1 && !mag_sym2) {
+                    isok = false;
+                } else if (!mag_sym1 && mag_sym2 && !trev_sym_mag) {
+                    isok = false;
                     }
                 }
             }
@@ -571,21 +571,21 @@
     double sym_tmp[3][3];
     double tmp[3][3];
 
-    for (i = 0; i < 3; ++i) {
-        for (j = 0; j < 3; ++j) {
+        for (i = 0; i < 3; ++i) {
+            for (j = 0; j < 3; ++j) {
             sym_tmp[i][j] = static_cast<double>(rot_lattice[i][j]);
-        }
-    }
-
-    matmul3(tmp, sym_tmp, rlavec);
+            }
+        }
+
+        matmul3(tmp, sym_tmp, rlavec);
     matmul3(rot_cart, lavec, tmp);
 
-    for (i = 0; i < 3; ++i) {
-        for (j = 0; j < 3; ++j) {
+        for (i = 0; i < 3; ++i) {
+            for (j = 0; j < 3; ++j) {
             rot_cart[i][j] = rot_cart[i][j] / (2.0 * pi);
-        }
-    }
-}
+            }
+        }
+    }
 
 
 void Symmetry::pure_translations()
@@ -736,21 +736,13 @@
     int nfinite;
     double rot_double[3][3];
 
-<<<<<<< HEAD
-    nsym_fc = 0;
-
-    for (i = 0; i < nsym; ++i) {
-
         nfinite = 0;
-=======
-    nfinite = 0;
     for (i = 0; i < 3; ++i) {
->>>>>>> 1ef6281e
         for (j = 0; j < 3; ++j) {
             rot_double[i][j] = static_cast<double>(rot[i][j]);
             if (std::abs(rot_double[i][j]) > tolerance_zero) ++nfinite;
-        }
-    }
+            }
+        }
 
     if (nfinite == 3) return true;
 
