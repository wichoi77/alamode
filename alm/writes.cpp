--- conflicted
+++ resolved
@@ -495,7 +495,7 @@
     std::sort(fcs->fc_set[0].begin(), fcs->fc_set[0].end());
 
     for (std::vector<FcProperty>::iterator it = fcs->fc_set[0].begin();
-         it != fcs->fc_set[0].end(); ++it) {
+        it != fcs->fc_set[0].end(); ++it) {
         FcProperty fctmp = *it;
         ip = fctmp.mother;
 
@@ -530,7 +530,7 @@
         std::sort(fcs->fc_set[order].begin(), fcs->fc_set[order].end());
 
         for (std::vector<FcProperty>::iterator it = fcs->fc_set[order].begin();
-             it != fcs->fc_set[order].end(); ++it) {
+            it != fcs->fc_set[order].end(); ++it) {
             FcProperty fctmp = *it;
             ip = fctmp.mother + ishift;
 
@@ -652,7 +652,6 @@
 
     std::cout << " Complete Hessian matrix                    : " << files->file_hes << std::endl;
 
-<<<<<<< HEAD
   /*
     std::string file_fc2 = files->job_title + ".fc2";
     std::ofstream ofs_fc2;
@@ -692,47 +691,6 @@
     }
     ofs_fc2.close();
    */
-=======
-    /*
-      std::string file_fc2 = files->job_title + ".fc2";
-      std::ofstream ofs_fc2;
-      ofs_fc2.open(file_fc2.c_str(), std::ios::out);
-      ofs_fc2 << " # iat, icrd, jat, icrd, icell, relvec, fc2" << std::endl;
-      double vec[3];
-      for (std::vector<FcProperty>::iterator it = fcs->fc_set[0].begin();
-           it != fcs->fc_set[0].end(); ++it) {
-          FcProperty fctmp = *it;
-          ip = fctmp.mother;
-  
-          for (i = 0; i < 2; ++i) pair_tmp[i] = fctmp.elems[i] / 3;
-          for (itran = 0; itran < symmetry->ntran; ++itran) {
-              for (i = 0; i < 2; ++i) {
-                  pair_tran[i] = symmetry->map_sym[pair_tmp[i]][symmetry->symnum_tran[itran]];
-              }
-              for (std::vector<DistInfo>::iterator
-                   it2  = interaction->mindist_pairs[pair_tran[0]][pair_tran[1]].begin();
-                   it2 != interaction->mindist_pairs[pair_tran[0]][pair_tran[1]].end(); ++it2) {
-                    int multiplicity = interaction->mindist_pairs[pair_tran[0]][pair_tran[1]].size();
-                    for (i = 0; i < 3; ++i) {
-                      vec[i] = interaction->x_image[(*it2).cell][pair_tran[1]][i]
-                             - interaction->x_image[0][pair_tran[0]][i];
-                    }
-                    ofs_fc2 << std::setw(5) << pair_tran[0] + 1 << std::setw(5) << fctmp.elems[0] % 3 + 1;
-                    ofs_fc2 << std::setw(5) << pair_tran[1] + 1 << std::setw(5) << fctmp.elems[1] % 3 + 1;
-                    ofs_fc2 << std::setw(5) << (*it2).cell + 1;
-                    ofs_fc2 << std::setw(15) << vec[0];
-                    ofs_fc2 << std::setw(15) << vec[1];
-                    ofs_fc2 << std::setw(15) << vec[2];
-  
-                    ofs_fc2 << std::setw(15)
-                    << fitting->params[ip] * fctmp.coef / static_cast<double>(multiplicity);
-                    ofs_fc2 << std::endl;
-              }
-          }
-      }
-      ofs_fc2.close();
-     */
->>>>>>> 5d45d68b
 }
 
 std::string Writes::double2string(const double d, const int nprec)
